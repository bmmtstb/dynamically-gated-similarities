--- conflicted
+++ resolved
@@ -38,19 +38,10 @@
         "iou_oks",
         "iou_OSNet",
         "oks_OSNet",
-<<<<<<< HEAD
-        # "iou_OSNetAIN",
-        # "oks_OSNetAIN",
         "iou_Resnet50",
         "oks_Resnet50",
         "iou_Resnet152",
         "oks_Resnet152",
-=======
-        # "iou_Resnet50",
-        # "oks_Resnet50",
-        # "iou_Resnet152",
-        # "oks_Resnet152",
->>>>>>> 2b3ca6f7
     ],
     "dgs_Dance_gt_256x192_val": [
         "iou_OSNet",
@@ -70,11 +61,6 @@
             "iou_oks",
             "iou_OSNet",
             "oks_OSNet",
-<<<<<<< HEAD
-            # "iou_OSNetAIN",
-            # "oks_OSNetAIN",
-=======
->>>>>>> 2b3ca6f7
             "iou_Resnet50",
             "oks_Resnet50",
             "iou_Resnet152",
