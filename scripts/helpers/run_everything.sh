--- conflicted
+++ resolved
@@ -10,11 +10,8 @@
   echo "Run single"
   python ./scripts/own/eval_single_similarity_const.py
   echo "Run evaluation of initial track weight"
-<<<<<<< HEAD
   python ./scripts/own/eval_initial_weight.py
-=======
-  python ./scripts/own/eval_initial_weighty.py
->>>>>>> 84282544
+
   echo "Run pairwise"
   python ./scripts/own/eval_pair_similarities_const.py
   echo "Run triplet"
