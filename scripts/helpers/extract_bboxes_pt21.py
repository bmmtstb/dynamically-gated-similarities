--- conflicted
+++ resolved
@@ -55,18 +55,10 @@
             weights = _s.joint_weight[i].unsqueeze(0).cpu()
         else:
             weights = t.ones((1, _s.J, 1), dtype=t.float32)
-<<<<<<< HEAD
-        kp_loc = t.cat([_s.keypoints_local[i].unsqueeze(0).cpu(), weights])
-        kp_glob = t.cat([_s.keypoints[i].unsqueeze(0).cpu(), weights])
+        kp_loc = t.cat([_s.keypoints_local[i].unsqueeze(0).cpu(), weights], dim=-1)
+        kp_glob = t.cat([_s.keypoints[i].unsqueeze(0).cpu(), weights], dim=-1)
         t.save(kp_loc, replace_file_type(str(img_path), new_type=".pt"))
         t.save(kp_glob, replace_file_type(str(img_path), new_type="_glob.pt"))
-=======
-        kp_loc = t.cat([_s.keypoints_local[i].unsqueeze(0).cpu(), weights], dim=-1)
-        kp_glob = t.cat([_s.keypoints[i].unsqueeze(0).cpu(), weights], dim=-1)
-        t.save(kp_loc, str(img_path).replace(".jpg", ".pt"))
-        t.save(kp_glob, str(img_path).replace(".jpg", "_glob.pt"))
->>>>>>> db327fba
-
 
 def predict_and_save_rcnn(config: Config, dl_key: str, subm_key: str, rcnn_cfg_str: str) -> None:
     """Predict and save the rcnn results of all the PT21 datasets in the folder given by the config."""
