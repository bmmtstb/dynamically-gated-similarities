"""Run the RCNN backbone over the whole dataset and save the results, so they don't have to be recomputed every time."""

import os
from glob import glob

import torch
from torchvision.io import write_jpeg
from torchvision.transforms.v2.functional import convert_image_dtype
from tqdm import tqdm

from dgs.models.dataset.MOT import load_seq_ini, write_seq_ini
from dgs.models.loader import module_loader
from dgs.models.submission import MOTSubmission
from dgs.utils.config import DEF_VAL, load_config
from dgs.utils.files import mkdir_if_missing
from dgs.utils.state import State
from dgs.utils.types import Config, FilePath

CONFIG_FILE: str = "./configs/helpers/predict_rcnn.yaml"

SCORE_THRESHS: list[float] = [0.85, 0.90, 0.95, 0.99]
<<<<<<< HEAD
IOU_THRESHS: list[float] = [0.3, 0.4, 0.5, 0.6, 0.7, 0.8, 1.0]  # basically deactivate IoU thresh
=======
IOU_THRESHS: list[float] = [1.0]  # basically deactivate IoU thresh
>>>>>>> 5a73acdf

RCNN_DL_KEYS: list[str] = [
    # "RCNN_MOT_train",
    # "RCNN_MOT_test",
    # "RCNN_Dance_test",
    # "RCNN_Dance_train",
    "RCNN_Dance_val",
]

DL_KEYS: list[str] = [
    # "MOT_train",
    # "Dance_train",
    # "Dance_val",
]

# IN images: "./data/{MOT20|DanceTrack}/{train|test|val}/DATASET/img1/*.jpg"
# IN boxes: "./data/{MOT20|DanceTrack}/{train|test|val}/DATASET/gt/gt.txt"
# OUT predictions: "./data/{MOT20|DanceTrack}/{train|test|val}/DATASET/det/rcnn_XXX_YYY.txt"
# OUT cropped image and loc_kp: "./data/{MOT20|DanceTrack}/{train|test|val}/DATASET/rcnn_XXX_YYY/*.jpg" and "...*.pt"


@torch.no_grad()
def run_RCNN_extractor(dl_key: str, subm_key: str, rcnn_cfg_str: str) -> None:
    """Given some configuration, predict and extract the image crops using Keypoint-RCNN."""
    dataset_paths: list = sorted(glob(config[dl_key]["dataset_paths"]))
    assert len(dataset_paths) > 0

    for dataset_path in (pbar_dataset := tqdm(dataset_paths, desc="datasets", leave=False)):
        dataset_path = os.path.normpath(dataset_path)
        pbar_dataset.set_postfix_str(os.path.basename(os.path.realpath(dataset_path)))

        # GT data
        gt_seqinfo = load_seq_ini(os.path.join(dataset_path, "./seqinfo.ini"), key="Sequence")

        # modify submission data - seqinfo.ini
        own_seqinfo = gt_seqinfo.copy()
        own_seqinfo["imDir"] = rcnn_cfg_str
        crop_h, crop_w = config[dl_key]["crop_size"]
        own_seqinfo["cropWidth"] = str(crop_w)
        own_seqinfo["cropHeight"] = str(crop_h)
        config[subm_key]["seqinfo_key"] = rcnn_cfg_str

        # modify the configuration
        config[dl_key]["data_path"] = os.path.normpath(os.path.join(dataset_path, f"./{gt_seqinfo['imDir']}/"))
        config[subm_key]["file"] = os.path.normpath(os.path.join(dataset_path, f"./det/{rcnn_cfg_str}.txt"))

        if os.path.exists(config[subm_key]["file"]):
            continue

        dataloader = module_loader(config=config, module_class="dataloader", key=dl_key)

        # load submission
        submission: MOTSubmission = module_loader(config=config, module_class="submission", key=subm_key)
        submission.seq_info = own_seqinfo

        # create img output folder
        crops_folder = os.path.join(dataset_path, f"./{rcnn_cfg_str}/")
        mkdir_if_missing(crops_folder)

        batch: list[State]
        s: State
        frame_id = 0

        # get the amount of images per crop id
        all_crop_ids = {i: 0 for i in range(1, int(gt_seqinfo["seqLength"]) + 1)}
        for file_name in [os.path.basename(p) for p in glob(os.path.join(crops_folder, f"*{own_seqinfo['imExt']}"))]:
            file_name = file_name.rstrip(gt_seqinfo["imExt"])
            img_id, _ = file_name.split("_")
            all_crop_ids[int(img_id)] += 1

        assert len(dataloader) >= 0

        for batch in tqdm(dataloader, desc="batch", leave=False):
            for s in batch:
                frame_id += 1

                s["frame_id"] = torch.tensor([frame_id] * s.B, dtype=torch.long, device=s.device)
                s.person_id = torch.arange(1, s.B + 1, dtype=torch.long, device=s.device)
                s.track_id = torch.arange(1, s.B + 1, dtype=torch.long, device=s.device)
                # pred_tid is 0 indexed -> submission file will add 1 later
                s["pred_tid"] = torch.arange(0, s.B, dtype=torch.long, device=s.device)

                # append to submission
                submission.append(s)

                if s.B in (0, all_crop_ids[frame_id]):
                    s.clean()
                    continue

                # save the image-crops and local key points
                save_crops(s, img_dir=crops_folder, _gt_img_id=frame_id, save_kps=True)
                # remove image and image crop to free memory
                s.clean()
        submission.save()


@torch.no_grad()
def run_gt_extractor(dl_key: str) -> None:
    """Given some ground-truth annotation data, extract and save the image crops"""
    dataset_paths: list = sorted(glob(config[dl_key]["dataset_paths"]))
    assert len(dataset_paths) > 0

    for dataset_path in (pbar_dataset := tqdm(dataset_paths, desc="datasets", leave=False)):
        ds_name = os.path.basename(os.path.realpath(dataset_path))
        pbar_dataset.set_postfix_str(ds_name)

        # GT data
        gt_seqinfo_path = os.path.join(dataset_path, "./seqinfo.ini")
        gt_seqinfo = load_seq_ini(gt_seqinfo_path, key="Sequence")

        # create img output folder
        crops_folder = os.path.normpath(os.path.join(dataset_path, "./crops/"))
        mkdir_if_missing(crops_folder)

        # modify submission data - seqinfo.ini
        own_seqinfo = gt_seqinfo.copy()
        own_seqinfo["imDir"] = "crops"
        crop_h, crop_w = config[dl_key]["crop_size"]
        own_seqinfo["cropWidth"] = str(crop_w)
        own_seqinfo["cropHeight"] = str(crop_h)
        write_seq_ini(fp=gt_seqinfo_path, data=own_seqinfo, key="Crops")

        # modify the configuration
        config[dl_key]["data_path"] = os.path.normpath(os.path.join(dataset_path, "./gt/gt.txt/"))

        # skip if at least one crop exists for every image in the sequence
        all_crop_ids = set(
            int(os.path.basename(p).split("_")[0]) for p in glob(os.path.join(crops_folder, f"*{own_seqinfo['imExt']}"))
        )
        if all(i in all_crop_ids for i in range(1, int(gt_seqinfo["seqLength"]) + 1)):  # 1 indexed
            continue

        # get data loader
        dataloader = module_loader(config=config, module_class="dataloader", key=dl_key)
        assert len(dataloader) >= 0

        batch: list[State]
        s: State

        for batch in tqdm(dataloader, desc="batch", leave=False):
            for s in batch:
                if s.B == 0 or len(glob(os.path.join(crops_folder, f"{s['frame_id'][0]}_*.jpg"))) == s.B:
                    s.clean()
                    continue
                # save the image-crops, there are no local key-points
                save_crops(s, img_dir=crops_folder, _gt_img_id=s["frame_id"][0], save_kps=False)
                # remove image and image crop to free memory
                s.clean()


@torch.no_grad()
def save_crops(_s: State, img_dir: FilePath, _gt_img_id: str | int, save_kps: bool = True) -> None:
    """Save the image crops."""
    for i in range(_s.B):
        img_path = os.path.join(img_dir, f"{str(_gt_img_id)}_{_s['person_id'][i]}.jpg")
        if os.path.exists(img_path):
            continue
        if "image_crop" not in _s or (save_kps and "keypoints_local" not in _s):
            _s.load_image_crop(store=True)
        write_jpeg(
            input=convert_image_dtype(_s.image_crop[i], torch.uint8).cpu(),
            filename=img_path,
            quality=DEF_VAL["images"]["jpeg_quality"],
        )
        if save_kps:
            torch.save(_s.keypoints_local[i].unsqueeze(0).cpu(), str(img_path).replace(".jpg", ".pt"))
            torch.save(_s.keypoints[i].unsqueeze(0).cpu(), str(img_path).replace(".jpg", "_glob.pt"))


if __name__ == "__main__":
    print(f"Cuda available: {torch.cuda.is_available()}")

    config: Config = load_config(CONFIG_FILE)

    for DL_KEY in DL_KEYS:
        print(f"Extracting GT image crops using dataloader: {DL_KEY}")
        run_gt_extractor(dl_key=DL_KEY)

    for RCNN_DL_KEY in RCNN_DL_KEYS:
        print(f"Using Keypoint-RCNN to predict and extract crops for dataloader: {RCNN_DL_KEY}")

        h, w = config[RCNN_DL_KEY]["crop_size"]

        for score_threshold in (pbar_score_thresh := tqdm(SCORE_THRESHS, desc="Score-Threshold")):
            pbar_score_thresh.set_postfix_str(str(score_threshold))
            score_str = f"{int(score_threshold * 100):03d}"
            config[RCNN_DL_KEY]["score_threshold"] = score_threshold

            for iou_threshold in (pbar_iou_thresh := tqdm(IOU_THRESHS, desc="IoU-Threshold", leave=False)):
                pbar_iou_thresh.set_postfix_str(str(iou_threshold))
                iou_str = f"{int(iou_threshold * 100):03d}"

                config[RCNN_DL_KEY]["iou_threshold"] = iou_threshold

                _rcnn_cfg_str = f"rcnn_{score_str}_{iou_str}_{h}x{w}"

                run_RCNN_extractor(dl_key=RCNN_DL_KEY, subm_key="submission_MOT", rcnn_cfg_str=_rcnn_cfg_str)<|MERGE_RESOLUTION|>--- conflicted
+++ resolved
@@ -19,11 +19,7 @@
 CONFIG_FILE: str = "./configs/helpers/predict_rcnn.yaml"
 
 SCORE_THRESHS: list[float] = [0.85, 0.90, 0.95, 0.99]
-<<<<<<< HEAD
 IOU_THRESHS: list[float] = [0.3, 0.4, 0.5, 0.6, 0.7, 0.8, 1.0]  # basically deactivate IoU thresh
-=======
-IOU_THRESHS: list[float] = [1.0]  # basically deactivate IoU thresh
->>>>>>> 5a73acdf
 
 RCNN_DL_KEYS: list[str] = [
     # "RCNN_MOT_train",
